--- conflicted
+++ resolved
@@ -98,15 +98,12 @@
 
 func GetAddons() ([]*unstructured.Unstructured, error) {
 	var addons []*unstructured.Unstructured
-<<<<<<< HEAD
-=======
 
 	addonPath := addonPath
 	if val, ok := os.LookupEnv("DIRECTORY_OVERRIDE"); ok {
 		addonPath = path.Join(val, addonPath)
 	}
 
->>>>>>> 6674a04b
 	// Read CRD files
 	addonPathNotConst := addonPath
 	if val, ok := os.LookupEnv("DIRECTORY_OVERRIDE"); ok {
