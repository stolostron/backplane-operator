// Copyright Contributors to the Open Cluster Management project

package toggle

import (
	"context"

	"fmt"

	bpv1 "github.com/stolostron/backplane-operator/api/v1"
	"github.com/stolostron/backplane-operator/pkg/status"
	"k8s.io/apimachinery/pkg/api/errors"
	metav1 "k8s.io/apimachinery/pkg/apis/meta/v1"
	"k8s.io/apimachinery/pkg/apis/meta/v1/unstructured"
	"k8s.io/apimachinery/pkg/runtime/schema"
	"k8s.io/apimachinery/pkg/types"
	"sigs.k8s.io/controller-runtime/pkg/client"
)

const (
	AssistedServiceChartDir           = "pkg/templates/charts/toggle/assisted-service"
	ClusterAPIChartDir                = "pkg/templates/charts/toggle/cluster-api"
	ClusterLifecycleChartDir          = "pkg/templates/charts/toggle/cluster-lifecycle"
	ClusterManagerChartDir            = "pkg/templates/charts/toggle/cluster-manager"
	ClusterProxyAddonDir              = "pkg/templates/charts/toggle/cluster-proxy-addon"
	ConsoleMCEChartsDir               = "pkg/templates/charts/toggle/console-mce"
	DiscoveryChartDir                 = "pkg/templates/charts/toggle/discovery-operator"
	HiveChartDir                      = "pkg/templates/charts/toggle/hive-operator"
	HostedImportChartDir              = "pkg/templates/charts/hosted/server-foundation"
	HostingImportChartDir             = "pkg/templates/charts/hosting/server-foundation"
	HyperShiftChartDir                = "pkg/templates/charts/toggle/hypershift"
<<<<<<< HEAD
	ClusterProxyAddonDir              = "pkg/templates/charts/toggle/cluster-proxy-addon"
	ClusterAPIProviderAWSDir          = "pkg/templates/charts/toggle/cluster-api-provider-aws"
=======
	ImageBasedInstallOperatorChartDir = "pkg/templates/charts/toggle/image-based-install-operator"
	ManagedServiceAccountChartDir     = "pkg/templates/charts/toggle/managed-serviceaccount"
	ManagedServiceAccountCRDPath      = "pkg/templates/managed-serviceaccount/crds"
	ServerFoundationChartDir          = "pkg/templates/charts/toggle/server-foundation"
>>>>>>> 1643e445
)

func EnabledStatus(namespacedName types.NamespacedName) status.StatusReporter {
	return status.DeploymentStatus{
		NamespacedName: namespacedName,
	}
}

func DisabledStatus(namespacedName types.NamespacedName, resourceList []*unstructured.Unstructured) status.StatusReporter {
	removals := []*unstructured.Unstructured{}
	for _, u := range resourceList {
		removals = append(removals, newUnstructured(
			types.NamespacedName{Name: u.GetName(), Namespace: u.GetNamespace()},
			u.GroupVersionKind(),
		))
	}

	return ToggledOffStatus{
		NamespacedName: namespacedName,
		resources:      removals,
	}
}

// ToggledOffStatus fulfills the StatusReporter interface for a toggleable component. It ensures all resources are removed
type ToggledOffStatus struct {
	types.NamespacedName
	resources []*unstructured.Unstructured
}

func (ts ToggledOffStatus) GetName() string {
	return ts.Name
}

func (ts ToggledOffStatus) GetNamespace() string {
	return ts.Namespace
}

func (ts ToggledOffStatus) GetKind() string {
	return "Component"
}

// Converts this component's status to a backplane component status
func (ts ToggledOffStatus) Status(k8sClient client.Client) bpv1.ComponentCondition {
	present := []*unstructured.Unstructured{}
	presentString := ""
	for _, u := range ts.resources {
		err := k8sClient.Get(context.TODO(), types.NamespacedName{
			Name:      u.GetName(),
			Namespace: u.GetNamespace(),
		}, u)

		if errors.IsNotFound(err) {
			continue
		}

		if err != nil {
			return bpv1.ComponentCondition{
				Name:               ts.GetName(),
				Kind:               ts.GetKind(),
				Type:               "Unknown",
				Status:             metav1.ConditionUnknown,
				LastUpdateTime:     metav1.Now(),
				LastTransitionTime: metav1.Now(),
				Reason:             "Error checking status",
				Message:            "Error getting resource",
				Available:          false,
			}
		}

		present = append(present, u)
		resourceName := u.GetName()
		if u.GetNamespace() != "" {
			resourceName = fmt.Sprintf("%s/%s", u.GetNamespace(), resourceName)
		}
		presentString = fmt.Sprintf("%s <%s %s>", presentString, u.GetKind(), resourceName)
	}

	if len(present) == 0 {
		// The good ending
		return bpv1.ComponentCondition{
			Name:               ts.GetName(),
			Kind:               ts.GetKind(),
			Type:               "NotPresent",
			Status:             metav1.ConditionTrue,
			LastUpdateTime:     metav1.Now(),
			LastTransitionTime: metav1.Now(),
			Reason:             "ComponentDisabled",
			Message:            "No resources present",
			Available:          true,
		}
	} else {
		conditionMessage := fmt.Sprintf("The following resources remain:%s", presentString)
		return bpv1.ComponentCondition{
			Name:               ts.GetName(),
			Kind:               ts.GetKind(),
			Type:               "Uninstalled",
			Status:             metav1.ConditionFalse,
			LastUpdateTime:     metav1.Now(),
			LastTransitionTime: metav1.Now(),
			Reason:             "ResourcesPresent",
			Message:            conditionMessage,
			Available:          false,
		}
	}
}

func newUnstructured(nn types.NamespacedName, gvk schema.GroupVersionKind) *unstructured.Unstructured {
	u := unstructured.Unstructured{}
	u.SetGroupVersionKind(gvk)
	u.SetName(nn.Name)
	u.SetNamespace((nn.Namespace))
	return &u
}<|MERGE_RESOLUTION|>--- conflicted
+++ resolved
@@ -20,6 +20,7 @@
 const (
 	AssistedServiceChartDir           = "pkg/templates/charts/toggle/assisted-service"
 	ClusterAPIChartDir                = "pkg/templates/charts/toggle/cluster-api"
+	ClusterAPIProviderAWSDir          = "pkg/templates/charts/toggle/cluster-api-provider-aws"
 	ClusterLifecycleChartDir          = "pkg/templates/charts/toggle/cluster-lifecycle"
 	ClusterManagerChartDir            = "pkg/templates/charts/toggle/cluster-manager"
 	ClusterProxyAddonDir              = "pkg/templates/charts/toggle/cluster-proxy-addon"
@@ -29,15 +30,10 @@
 	HostedImportChartDir              = "pkg/templates/charts/hosted/server-foundation"
 	HostingImportChartDir             = "pkg/templates/charts/hosting/server-foundation"
 	HyperShiftChartDir                = "pkg/templates/charts/toggle/hypershift"
-<<<<<<< HEAD
-	ClusterProxyAddonDir              = "pkg/templates/charts/toggle/cluster-proxy-addon"
-	ClusterAPIProviderAWSDir          = "pkg/templates/charts/toggle/cluster-api-provider-aws"
-=======
 	ImageBasedInstallOperatorChartDir = "pkg/templates/charts/toggle/image-based-install-operator"
 	ManagedServiceAccountChartDir     = "pkg/templates/charts/toggle/managed-serviceaccount"
 	ManagedServiceAccountCRDPath      = "pkg/templates/managed-serviceaccount/crds"
 	ServerFoundationChartDir          = "pkg/templates/charts/toggle/server-foundation"
->>>>>>> 1643e445
 )
 
 func EnabledStatus(namespacedName types.NamespacedName) status.StatusReporter {
