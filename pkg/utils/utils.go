--- conflicted
+++ resolved
@@ -85,10 +85,6 @@
 	}
 }
 
-<<<<<<< HEAD
-// Contains checks if a string is present in a slice
-=======
->>>>>>> e2d4aefe
 func Contains(s []string, str string) bool {
 	for _, v := range s {
 		if v == str {
