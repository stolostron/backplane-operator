- repo_name: "managed-serviceaccount"
  github_ref: "https://github.com/stolostron/managed-serviceaccount.git"
  branch: "backplane-2.8"
  charts:
    - name: "managed-serviceaccount"
      chart-path: "charts/managed-serviceaccount"
      always-or-toggle: "toggle"
      imageMappings:
        managed-serviceaccount: managed_serviceaccount
      inclusions:
        - "pullSecretOverride"
      skipRBACOverrides: true
      updateChartVersion: true # the chart version will be retrieved from trimmed branch name, e.g. backplane-2.6 -> 2.6
      escape-template-variables:
        - "CLUSTER_NAME"
        - "HUB_KUBECONFIG"
        - "INSTALL_NAMESPACE"
      auto-install-for-all-clusters: true

- repo_name: "cluster-api-installer"
  github_ref: "https://github.com/stolostron/cluster-api-installer.git"
  branch: "main"
  charts:
<<<<<<< HEAD
    - name: "cluster-api-provider-aws"
      chart-path: "charts/cluster-api-provider-aws"
      always-or-toggle: "toggle"
      imageMappings:
        ose-aws-cluster-api-controllers-rhel9: ose_aws_cluster_api_controllers_rhel9
=======
    - name: "cluster-api"
      chart-path: "charts/cluster-api"
      always-or-toggle: "toggle"
      imageMappings:
        ose-cluster-api-rhel9: ose_cluster_api_rhel9
>>>>>>> a9dd20b2
      inclusions:
        - "pullSecretOverride"
      skipRBACOverrides: true
      updateChartVersion: true # the chart version will be retrieved from trimmed branch name, e.g. backplane-2.6 -> 2.6
      escape-template-variables:
        - "CLUSTER_NAME"
        - "HUB_KUBECONFIG"
        - "INSTALL_NAMESPACE"<|MERGE_RESOLUTION|>--- conflicted
+++ resolved
@@ -21,19 +21,29 @@
   github_ref: "https://github.com/stolostron/cluster-api-installer.git"
   branch: "main"
   charts:
-<<<<<<< HEAD
+    - name: "cluster-api"
+      chart-path: "charts/cluster-api"
+      always-or-toggle: "toggle"
+      imageMappings:
+        ose-cluster-api-rhel9: ose_cluster_api_rhel9
+      inclusions:
+        - "pullSecretOverride"
+      skipRBACOverrides: true
+      updateChartVersion: true # the chart version will be retrieved from trimmed branch name, e.g. backplane-2.6 -> 2.6
+      escape-template-variables:
+        - "CLUSTER_NAME"
+        - "HUB_KUBECONFIG"
+        - "INSTALL_NAMESPACE"
+
+- repo_name: "cluster-api-installer"
+  github_ref: "https://github.com/stolostron/cluster-api-installer.git"
+  branch: "main"
+  charts:
     - name: "cluster-api-provider-aws"
       chart-path: "charts/cluster-api-provider-aws"
       always-or-toggle: "toggle"
       imageMappings:
         ose-aws-cluster-api-controllers-rhel9: ose_aws_cluster_api_controllers_rhel9
-=======
-    - name: "cluster-api"
-      chart-path: "charts/cluster-api"
-      always-or-toggle: "toggle"
-      imageMappings:
-        ose-cluster-api-rhel9: ose_cluster_api_rhel9
->>>>>>> a9dd20b2
       inclusions:
         - "pullSecretOverride"
       skipRBACOverrides: true
