--- conflicted
+++ resolved
@@ -1,10 +1,10 @@
 
 # Table list of the deployed components
 
-<<<<<<< HEAD
 | Name                             | Description                                                                                                          | Enabled |
 |----------------------------------|----------------------------------------------------------------------------------------------------------------------|---------|
 | assisted-service                 | Installs OpenShift with minimal infrastructure prerequisites and comprehensive pre-flight validations.               | True    |
+| cluster-api-preview              | Provides capabilities for declaratively handling the Cluster API lifecycle from within a managment cluster           | False   |
 | cluster-api-provider-aws-preview | Provides declarative, Kubernetes-style APIs to cluster creation, configuration and management.                       | False   |
 | cluster-lifecycle                | Provides cluster management capabilities for {ocp-short} and {product-title-short} hub clusters.                     | True    |
 | cluster-manager                  | Manages various cluster-related operations within the cluster environment.                                           | True    |
@@ -14,24 +14,7 @@
 | hive                             | Provisions and performs initial configuration of {ocp-short} clusters.                                               | True    |
 | hypershift                       | Hosts OpenShift control planes at scale with cost and time efficiency, and cross-cloud portability.                  | True    |
 | hypershift-local-hosting         | Enables local hosting capabilities for within the local cluster environment.                                         | True    |
+| image-based-install-operator     | Provide site configuration to Single Node OpenShift clusters to complete installation.                               | False   |
 | local-cluster                    | Enables the import and self-management of the local hub cluster where the {mce-short} is deployed.                   | True    |
 | managedserviceaccount            | Syncronizes service accounts to the managed clusters and collects tokens as secret resources back to the hub cluster.| True    |
-| server-foundation                | Provides foundational services for server-side operations within the cluster environment.                            | True    |
-=======
-| Name                         | Description                                                                                                          | Enabled |
-|------------------------------|----------------------------------------------------------------------------------------------------------------------|---------|
-| assisted-service             | Installs OpenShift with minimal infrastructure prerequisites and comprehensive pre-flight validations.               | True    |
-| cluster-api-preview          | Provides capabilities for declaratively handling the Cluster API lifecycle from within a managment cluster           | False   |
-| cluster-lifecycle            | Provides cluster management capabilities for {ocp-short} and {product-title-short} hub clusters.                     | True    |
-| cluster-manager              | Manages various cluster-related operations within the cluster environment.                                           | True    |
-| cluster-proxy-addon          | Automates the installation of apiserver-network-proxy on both hub and managed clusters using a reverse proxy server. | True    |
-| console-mce                  | Enables the {mce-short} console plug-in.                                                                             | True    |
-| discovery                    | Discovers and identifies new clusters within the {ocm}.                                                              | True    |
-| hive                         | Provisions and performs initial configuration of {ocp-short} clusters.                                               | True    |
-| hypershift                   | Hosts OpenShift control planes at scale with cost and time efficiency, and cross-cloud portability.                  | True    |
-| hypershift-local-hosting     | Enables local hosting capabilities for within the local cluster environment.                                         | True    |
-| image-based-install-operator | Provide site configuration to Single Node OpenShift clusters to complete installation.                               | False   |
-| local-cluster                | Enables the import and self-management of the local hub cluster where the {mce-short} is deployed.                   | True    |
-| managedserviceaccount        | Syncronizes service accounts to the managed clusters and collects tokens as secret resources back to the hub cluster.| True    |
-| server-foundation            | Provides foundational services for server-side operations within the cluster environment.                            | True    |
->>>>>>> 1643e445
+| server-foundation                | Provides foundational services for server-side operations within the cluster environment.                            | True    |