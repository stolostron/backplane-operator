--- conflicted
+++ resolved
@@ -1356,8 +1356,22 @@
 			return result, err
 		}
 	} else {
-<<<<<<< HEAD
-		existing := template.DeepCopy()
+		// Check if the namespace exists if the template specifies a namespace.
+		if template.GetNamespace() != backplaneConfig.Spec.TargetNamespace && template.GetNamespace() != "" {
+			ns := &corev1.Namespace{}
+			if err := r.Client.Get(ctx, types.NamespacedName{Name: template.GetNamespace()}, ns); err != nil {
+				if apierrors.IsNotFound(err) {
+					r.Log.Info("Namespace does not exist; skipping resource creation",
+						"Name", template.GetName(), "Kind", template.GetKind(), "Namespace", template.GetNamespace())
+
+					// Skip further processing if the namespace does not exist.
+					return ctrl.Result{}, nil
+				}
+				return ctrl.Result{}, err
+			}
+		}
+    
+    existing := template.DeepCopy()
 		if err := r.Client.Get(ctx, types.NamespacedName{Name: existing.GetName(),
 			Namespace: existing.GetNamespace()}, existing); err != nil {
 			// Template resource does not exist
@@ -1374,21 +1388,6 @@
 			if desiredVersion == "" {
 				log.Info("Warning: OPERATOR_VERSION environment variable is not set")
 			}
-=======
-		// Check if the namespace exists if the template specifies a namespace.
-		if template.GetNamespace() != backplaneConfig.Spec.TargetNamespace && template.GetNamespace() != "" {
-			ns := &corev1.Namespace{}
-			if err := r.Client.Get(ctx, types.NamespacedName{Name: template.GetNamespace()}, ns); err != nil {
-				if apierrors.IsNotFound(err) {
-					r.Log.Info("Namespace does not exist; skipping resource creation",
-						"Name", template.GetName(), "Kind", template.GetKind(), "Namespace", template.GetNamespace())
-
-					// Skip further processing if the namespace does not exist.
-					return ctrl.Result{}, nil
-				}
-				return ctrl.Result{}, err
-			}
-		}
 
 		// Apply the object data.
 		force := true
@@ -1401,7 +1400,6 @@
 
 			condType := fmt.Sprintf("%v: %v (Kind:%v)", backplanev1.MultiClusterEngineComponentFailure,
 				template.GetName(), template.GetKind())
->>>>>>> 56ffc090
 
 			if !r.ensureResourceVersionAlignment(existing, desiredVersion) {
 				// condition := NewHubCondition(
