--- conflicted
+++ resolved
@@ -8,6 +8,7 @@
 
 	semver "github.com/Masterminds/semver"
 	configv1 "github.com/openshift/api/config/v1"
+
 	backplanev1 "github.com/stolostron/backplane-operator/api/v1"
 	"github.com/stolostron/backplane-operator/pkg/foundation"
 	"github.com/stolostron/backplane-operator/pkg/hive"
@@ -418,35 +419,95 @@
 	return ctrl.Result{}, nil
 }
 
-<<<<<<< HEAD
+func (r *MultiClusterEngineReconciler) ensureClusterAPI(ctx context.Context, mce *backplanev1.MultiClusterEngine) (
+	ctrl.Result, error) {
+
+	namespacedName := types.NamespacedName{Name: "capi-controller-manager", Namespace: mce.Spec.TargetNamespace}
+	r.StatusManager.RemoveComponent(toggle.DisabledStatus(namespacedName, []*unstructured.Unstructured{}))
+	r.StatusManager.AddComponent(toggle.EnabledStatus(namespacedName))
+
+	// Ensure that the InternalHubComponent CR instance is created for component in MCE.
+	if result, err := r.ensureInternalEngineComponent(ctx, mce, backplanev1.ClusterAPIPreview); err != nil {
+		return result, err
+	}
+
+	// Renders all templates from charts
+	chartPath := r.fetchChartOrCRDPath(backplanev1.ClusterAPIPreview, false)
+	templates, errs := renderer.RenderChart(chartPath, mce, r.CacheSpec.ImageOverrides, r.CacheSpec.TemplateOverrides)
+
+	if len(errs) > 0 {
+		for _, err := range errs {
+			log.Info(err.Error())
+		}
+		return ctrl.Result{RequeueAfter: requeuePeriod}, nil
+	}
+
+	// Apply deployment config overrides
+	if result, err := r.applyComponentDeploymentOverrides(mce, templates, backplanev1.ClusterAPIPreview); err != nil {
+		return result, err
+	}
+
+	// Applies all templates
+	for _, template := range templates {
+		applyReleaseVersionAnnotation(template)
+		result, err := r.applyTemplate(ctx, mce, template)
+		if err != nil {
+			return result, err
+		}
+	}
+
+	return ctrl.Result{}, nil
+}
+
+func (r *MultiClusterEngineReconciler) ensureNoClusterAPI(ctx context.Context,
+	mce *backplanev1.MultiClusterEngine) (ctrl.Result, error) {
+	namespacedName := types.NamespacedName{Name: "capi-controller-manager", Namespace: mce.Spec.TargetNamespace}
+
+	// Ensure that the InternalHubComponent CR instance is deleted for component in MCE.
+	if result, err := r.ensureNoInternalEngineComponent(ctx, mce,
+		backplanev1.ClusterAPIPreview); (result != ctrl.Result{}) || err != nil {
+		return result, err
+	}
+
+	// Renders all templates from charts
+	chartPath := r.fetchChartOrCRDPath(backplanev1.ClusterAPIPreview, false)
+	templates, errs := renderer.RenderChart(chartPath, mce, r.CacheSpec.ImageOverrides, r.CacheSpec.TemplateOverrides)
+
+	if len(errs) > 0 {
+		for _, err := range errs {
+			log.Info(err.Error())
+		}
+		return ctrl.Result{RequeueAfter: requeuePeriod}, nil
+	}
+
+	r.StatusManager.RemoveComponent(toggle.EnabledStatus(namespacedName))
+	r.StatusManager.AddComponent(toggle.DisabledStatus(namespacedName, []*unstructured.Unstructured{}))
+
+	// Deletes all templates
+	for _, template := range templates {
+		result, err := r.deleteTemplate(ctx, mce, template)
+		if err != nil {
+			log.Error(err, fmt.Sprintf("Failed to delete template: %s", template.GetName()))
+			return result, err
+		}
+	}
+	return ctrl.Result{}, nil
+}
+
 func (r *MultiClusterEngineReconciler) ensureClusterAPIProviderAWS(ctx context.Context, mce *backplanev1.MultiClusterEngine) (
 	ctrl.Result, error) {
 
 	namespacedName := types.NamespacedName{Name: "capa-controller-manager", Namespace: mce.Spec.TargetNamespace}
-=======
-func (r *MultiClusterEngineReconciler) ensureClusterAPI(ctx context.Context, mce *backplanev1.MultiClusterEngine) (
-	ctrl.Result, error) {
-
-	namespacedName := types.NamespacedName{Name: "capi-controller-manager", Namespace: mce.Spec.TargetNamespace}
->>>>>>> 1643e445
 	r.StatusManager.RemoveComponent(toggle.DisabledStatus(namespacedName, []*unstructured.Unstructured{}))
 	r.StatusManager.AddComponent(toggle.EnabledStatus(namespacedName))
 
 	// Ensure that the InternalHubComponent CR instance is created for component in MCE.
-<<<<<<< HEAD
 	if result, err := r.ensureInternalEngineComponent(ctx, mce, backplanev1.ClusterAPIProviderAWSPreview); err != nil {
-=======
-	if result, err := r.ensureInternalEngineComponent(ctx, mce, backplanev1.ClusterAPIPreview); err != nil {
->>>>>>> 1643e445
-		return result, err
-	}
-
-	// Renders all templates from charts
-<<<<<<< HEAD
+		return result, err
+	}
+
+	// Renders all templates from charts
 	chartPath := r.fetchChartOrCRDPath(backplanev1.ClusterAPIProviderAWSPreview, false)
-=======
-	chartPath := r.fetchChartOrCRDPath(backplanev1.ClusterAPIPreview, false)
->>>>>>> 1643e445
 	templates, errs := renderer.RenderChart(chartPath, mce, r.CacheSpec.ImageOverrides, r.CacheSpec.TemplateOverrides)
 
 	if len(errs) > 0 {
@@ -457,11 +518,7 @@
 	}
 
 	// Apply deployment config overrides
-<<<<<<< HEAD
 	if result, err := r.applyComponentDeploymentOverrides(mce, templates, backplanev1.ClusterAPIProviderAWSPreview); err != nil {
-=======
-	if result, err := r.applyComponentDeploymentOverrides(mce, templates, backplanev1.ClusterAPIPreview); err != nil {
->>>>>>> 1643e445
 		return result, err
 	}
 
@@ -477,7 +534,6 @@
 	return ctrl.Result{}, nil
 }
 
-<<<<<<< HEAD
 func (r *MultiClusterEngineReconciler) ensureNoClusterAPIProviderAWS(ctx context.Context,
 	mce *backplanev1.MultiClusterEngine) (ctrl.Result, error) {
 	namespacedName := types.NamespacedName{Name: "capa-controller-manager", Namespace: mce.Spec.TargetNamespace}
@@ -485,24 +541,11 @@
 	// Ensure that the InternalHubComponent CR instance is deleted for component in MCE.
 	if result, err := r.ensureNoInternalEngineComponent(ctx, mce,
 		backplanev1.ClusterAPIProviderAWSPreview); (result != ctrl.Result{}) || err != nil {
-=======
-func (r *MultiClusterEngineReconciler) ensureNoClusterAPI(ctx context.Context,
-	mce *backplanev1.MultiClusterEngine) (ctrl.Result, error) {
-	namespacedName := types.NamespacedName{Name: "capi-controller-manager", Namespace: mce.Spec.TargetNamespace}
-
-	// Ensure that the InternalHubComponent CR instance is deleted for component in MCE.
-	if result, err := r.ensureNoInternalEngineComponent(ctx, mce,
-		backplanev1.ClusterAPIPreview); (result != ctrl.Result{}) || err != nil {
->>>>>>> 1643e445
-		return result, err
-	}
-
-	// Renders all templates from charts
-<<<<<<< HEAD
+		return result, err
+	}
+
+	// Renders all templates from charts
 	chartPath := r.fetchChartOrCRDPath(backplanev1.ClusterAPIProviderAWSPreview, false)
-=======
-	chartPath := r.fetchChartOrCRDPath(backplanev1.ClusterAPIPreview, false)
->>>>>>> 1643e445
 	templates, errs := renderer.RenderChart(chartPath, mce, r.CacheSpec.ImageOverrides, r.CacheSpec.TemplateOverrides)
 
 	if len(errs) > 0 {
