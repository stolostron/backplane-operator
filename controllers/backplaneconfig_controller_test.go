--- conflicted
+++ resolved
@@ -406,11 +406,11 @@
 									Enabled: true,
 								},
 								{
-<<<<<<< HEAD
+									Name:    backplanev1.ClusterAPIPreview,
+									Enabled: true,
+								},
+								{
 									Name:    backplanev1.ClusterAPIProviderAWSPreview,
-=======
-									Name:    backplanev1.ClusterAPIPreview,
->>>>>>> 1643e445
 									Enabled: true,
 								},
 								{
@@ -585,11 +585,11 @@
 									Enabled: false,
 								},
 								{
-<<<<<<< HEAD
 									Name:    backplanev1.ClusterAPIProviderAWSPreview,
-=======
+									Enabled: false,
+								},
+								{
 									Name:    backplanev1.ClusterAPIPreview,
->>>>>>> 1643e445
 									Enabled: false,
 								},
 								{
@@ -865,15 +865,15 @@
 									Name:    backplanev1.AssistedService,
 									Enabled: true,
 								},
+								{
+									Name:    backplanev1.ClusterAPIPreview,
+									Enabled: true,
+								},
 								// EnvTest does not support namespace deletion; therefore, if we try to re-enable this component, the test will fail.
-								// https://book.kubebuilder.io/reference/envtest
-								// {
-								// 	Name:    backplanev1.ClusterAPIProviderAWSPreview,
-								// 	Enabled: true,
-								// },
-								{
-									Name:    backplanev1.ClusterAPIPreview,
-									Enabled: true,
+								// https: //book.kubebuilder.io/reference/envtest
+								{
+									Name:    backplanev1.ClusterAPIProviderAWSPreview,
+									Enabled: false,
 								},
 								{
 									Name:    backplanev1.ClusterLifecycle,
@@ -980,11 +980,11 @@
 									Enabled: false,
 								},
 								{
-<<<<<<< HEAD
+									Name:    backplanev1.ClusterAPIPreview,
+									Enabled: false,
+								},
+								{
 									Name:    backplanev1.ClusterAPIProviderAWSPreview,
-=======
-									Name:    backplanev1.ClusterAPIPreview,
->>>>>>> 1643e445
 									Enabled: false,
 								},
 								{
