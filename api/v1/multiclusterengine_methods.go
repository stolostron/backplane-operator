// Copyright Contributors to the Open Cluster Management project

/*
Copyright 2021.

Licensed under the Apache License, Version 2.0 (the "License");
you may not use this file except in compliance with the License.
You may obtain a copy of the License at

    http://www.apache.org/licenses/LICENSE-2.0

Unless required by applicable law or agreed to in writing, software
distributed under the License is distributed on an "AS IS" BASIS,
WITHOUT WARRANTIES OR CONDITIONS OF ANY KIND, either express or implied.
See the License for the specific language governing permissions and
limitations under the License.
*/

package v1

import (
	"fmt"
)

const (
	AssistedService                  = "assisted-service"
<<<<<<< HEAD
	ClusterAPIProviderAWS            = "cluster-api-provider-aws"
	ClusterAPIProviderAWSPreview     = "cluster-api-provider-aws-preview"
=======
	ClusterAPI                       = "cluster-api"
	ClusterAPIPreview                = "cluster-api-preview"
>>>>>>> 1643e445
	ClusterLifecycle                 = "cluster-lifecycle"
	ClusterManager                   = "cluster-manager"
	ClusterProxyAddon                = "cluster-proxy-addon"
	ConsoleMCE                       = "console-mce"
	Discovery                        = "discovery"
	Hive                             = "hive"
	HyperShift                       = "hypershift"
	HypershiftLocalHosting           = "hypershift-local-hosting"
	HyperShiftPreview                = "hypershift-preview"
	ImageBasedInstallOperator        = "image-based-install-operator"
	ImageBasedInstallOperatorPreview = "image-based-install-operator-preview"
	LocalCluster                     = "local-cluster"
	ManagedServiceAccount            = "managedserviceaccount"
	ManagedServiceAccountPreview     = "managedserviceaccount-preview"
	ServerFoundation                 = "server-foundation"
)

var allComponents = []string{
	AssistedService,
<<<<<<< HEAD
	ClusterAPIProviderAWS,
	ClusterAPIProviderAWSPreview,
=======
	ClusterAPI,
	ClusterAPIPreview,
>>>>>>> 1643e445
	ClusterLifecycle,
	ClusterManager,
	ClusterProxyAddon,
	ConsoleMCE,
	Discovery,
	Hive,
	HyperShift,
	HypershiftLocalHosting,
	HyperShiftPreview,
	ImageBasedInstallOperator,
	ImageBasedInstallOperatorPreview,
	LocalCluster,
	ManagedServiceAccount,
	ManagedServiceAccountPreview,
	ServerFoundation,
}

// MCEComponents is a slice containing component names specific to the "MCE" category.
var MCEComponents = []string{
	AssistedService,
<<<<<<< HEAD
	ClusterAPIProviderAWSPreview,
=======
	ClusterAPIPreview,
>>>>>>> 1643e445
	ClusterLifecycle,
	ClusterManager,
	ClusterProxyAddon,
	ConsoleMCE,
	Discovery,
	Hive,
	HyperShift,
	HypershiftLocalHosting,
	ImageBasedInstallOperator,
	ManagedServiceAccount,
	ServerFoundation,
}

/*
LegacyConfigKind is a slice of strings that represents the legacy resource kinds
supported by the Operator SDK and Prometheus. These kinds include "PrometheusRule", "Service",
and "ServiceMonitor".
*/
var LegacyConfigKind = []string{"PrometheusRule", "ServiceMonitor"}

// MCELegacyPrometheusRules is a map that associates certain component names with their corresponding prometheus rules.
var MCELegacyPrometheusRules = map[string]string{
	ConsoleMCE: "acm-console-prometheus-rules",
	// Add other components here when PrometheusRules is required.
}

// MCELegacyServiceMonitors is a map that associates certain component names with their corresponding service monitors.
var MCELegacyServiceMonitors = map[string]string{
	ClusterLifecycle: "clusterlifecycle-state-metrics-v2",
	ConsoleMCE:       "console-mce-monitor",
	// Add other components here when ServiceMonitors is required.
}

/*
ComponentPresent checks if a component with the given name is present in the MultiClusterEngine's Overrides.
Returns true if the component is present, otherwise false.
*/
func (mce *MultiClusterEngine) ComponentPresent(s string) bool {
	if mce.Spec.Overrides == nil {
		return false
	}
	for _, c := range mce.Spec.Overrides.Components {
		if c.Name == s {
			return true
		}
	}
	return false
}

/*
Enabled checks if a component with the given name is enabled in the MultiClusterEngine's Overrides.
Returns true if the component is enabled, otherwise false.
*/
func (mce *MultiClusterEngine) Enabled(s string) bool {
	if mce.Spec.Overrides == nil {
		return false
	}
	for _, c := range mce.Spec.Overrides.Components {
		if c.Name == s {
			return c.Enabled
		}
	}
	return false
}

/*
Enable enables a component with the given name in the MultiClusterEngine's Overrides.
If the component is not present, it adds it and sets it as enabled.
*/
func (mce *MultiClusterEngine) Enable(s string) {
	if mce.Spec.Overrides == nil {
		mce.Spec.Overrides = &Overrides{}
	}
	for i, c := range mce.Spec.Overrides.Components {
		if c.Name == s {
			mce.Spec.Overrides.Components[i].Enabled = true
			return
		}
	}
	mce.Spec.Overrides.Components = append(mce.Spec.Overrides.Components, ComponentConfig{
		ConfigOverrides: ConfigOverride{},
		Enabled:         true,
		Name:            s,
	})
}

/*
Prune removes a component with the given name from the MultiClusterEngine's Overrides.
Returns true if the component is pruned, indicating changes were made.
*/
func (mce *MultiClusterEngine) Prune(s string) bool {
	if mce.Spec.Overrides == nil {
		return false
	}
	pruned := false
	prunedList := []ComponentConfig{}
	for _, c := range mce.Spec.Overrides.Components {
		if c.Name == s {
			pruned = true
		} else {
			prunedList = append(prunedList, c)
		}
	}

	if pruned {
		mce.Spec.Overrides.Components = prunedList
		return true
	}
	return false
}

/*
Disable disables a component with the given name in the MultiClusterEngine's Overrides.
If the component is not present, it adds it and sets it as disabled.
*/
func (mce *MultiClusterEngine) Disable(s string) {
	if mce.Spec.Overrides == nil {
		mce.Spec.Overrides = &Overrides{}
	}
	for i, c := range mce.Spec.Overrides.Components {
		if c.Name == s {
			mce.Spec.Overrides.Components[i].Enabled = false
			return
		}
	}
	mce.Spec.Overrides.Components = append(mce.Spec.Overrides.Components, ComponentConfig{
		ConfigOverrides: ConfigOverride{},
		Enabled:         false,
		Name:            s,
	})
}

/*
validComponent checks if a ComponentConfig is valid by comparing its name to a list of known component names.
Returns true if the component is valid, otherwise false.
*/
func validComponent(c ComponentConfig) bool {
	for _, name := range allComponents {
		if c.Name == name {
			return true
		}
	}
	return false
}

/*
IsInHostedMode checks if the MultiClusterEngine has an annotation indicating it is in hosted mode.
Returns true if the annotation is present and its value is "ModeHosted," otherwise false.
*/
func IsInHostedMode(mce *MultiClusterEngine) bool {
	a := mce.GetAnnotations()
	if a == nil {
		return false
	}
	if a["deploymentmode"] == string(ModeHosted) {
		return true
	}
	return false
}

/*
GetLegacyConfigKind returns a list of legacy kind resources that are required to be removed before updating to
MCE 2.4 and later.
*/
func GetLegacyConfigKind() []string {
	return LegacyConfigKind
}

// GetLegacyPrometheusRulesName returns the name of the PrometheusRules based on the provided component name.
func GetLegacyPrometheusRulesName(component string) (string, error) {
	if val, ok := MCELegacyPrometheusRules[component]; !ok {
		return val, fmt.Errorf("failed to find PrometheusRules name for: %s component", component)
	} else {
		return val, nil
	}
}

// GetLegacyServiceMonitorName returns the name of the ServiceMonitors based on the provided component name.
func GetLegacyServiceMonitorName(component string) (string, error) {
	if val, ok := MCELegacyServiceMonitors[component]; !ok {
		return val, fmt.Errorf("failed to find ServiceMonitors name for: %s component", component)
	} else {
		return val, nil
	}
}<|MERGE_RESOLUTION|>--- conflicted
+++ resolved
@@ -24,13 +24,10 @@
 
 const (
 	AssistedService                  = "assisted-service"
-<<<<<<< HEAD
+	ClusterAPI                       = "cluster-api"
+	ClusterAPIPreview                = "cluster-api-preview"
 	ClusterAPIProviderAWS            = "cluster-api-provider-aws"
 	ClusterAPIProviderAWSPreview     = "cluster-api-provider-aws-preview"
-=======
-	ClusterAPI                       = "cluster-api"
-	ClusterAPIPreview                = "cluster-api-preview"
->>>>>>> 1643e445
 	ClusterLifecycle                 = "cluster-lifecycle"
 	ClusterManager                   = "cluster-manager"
 	ClusterProxyAddon                = "cluster-proxy-addon"
@@ -50,13 +47,10 @@
 
 var allComponents = []string{
 	AssistedService,
-<<<<<<< HEAD
+	ClusterAPI,
+	ClusterAPIPreview,
 	ClusterAPIProviderAWS,
 	ClusterAPIProviderAWSPreview,
-=======
-	ClusterAPI,
-	ClusterAPIPreview,
->>>>>>> 1643e445
 	ClusterLifecycle,
 	ClusterManager,
 	ClusterProxyAddon,
@@ -77,11 +71,8 @@
 // MCEComponents is a slice containing component names specific to the "MCE" category.
 var MCEComponents = []string{
 	AssistedService,
-<<<<<<< HEAD
+	ClusterAPIPreview,
 	ClusterAPIProviderAWSPreview,
-=======
-	ClusterAPIPreview,
->>>>>>> 1643e445
 	ClusterLifecycle,
 	ClusterManager,
 	ClusterProxyAddon,
